import { Client } from 'pr1-shared';
import * as React from 'react';

import type { AppBackend } from './app-backends/base';
import { BrowserAppBackend } from './app-backends/browser';
import { Application } from './application';
import { WebsocketBackend } from './websocket';
import { HostInfoId } from './interfaces/host';
import { Pool } from './util';


export interface BrowserAppState {
  client: Client | null;
}

export class BrowserApp extends React.Component<{}, BrowserAppState> {
  appBackend: AppBackend = new BrowserAppBackend();
  pool = new Pool();

  constructor(props: {}) {
    super(props);

    this.state = {
      client: null
    };
  }

  componentDidMount() {
    this.pool.add(async () => {
      let backend = new WebsocketBackend('ws://localhost:4567');
      await backend.ready;

      let client = new Client(backend);
      let result = await client.initialize();

      if (result.ok) {
        this.setState({ client });
      } else {
        console.error('Not ok: ' + result.reason);
      }
    });
  }

  render() {
    if (!this.state.client) {
      return <div />;
    }

<<<<<<< HEAD
    if (this.state.currentSettingsId) {
      let hostSettings = this.state.hostSettingsData.hosts[this.state.currentSettingsId];

      return (
        <Application
          appBackend={this.appBackend}
          backend={new WebsocketBackend(hostSettings.options)}
          hostInfo={{
            imageUrl: 'http://localhost:9050/logo.png',
            subtitle: '192.168.1.18:4235',
            title: hostSettings.label
          }}
          setStartup={() => void this.setState({ currentSettingsId: null })}
          key={this.state.currentSettingsId} />
      );
    }

=======
>>>>>>> 6aab8f9b
    return (
      <Application
        appBackend={this.appBackend}
        client={this.state.client}
        hostInfo={{
          id: ('_' as HostInfoId),
          imageUrl: null,
          description: 'localhost:4567',
          label: 'Setup',
          local: false
        }} />
    );
  }
}<|MERGE_RESOLUTION|>--- conflicted
+++ resolved
@@ -46,34 +46,14 @@
       return <div />;
     }
 
-<<<<<<< HEAD
-    if (this.state.currentSettingsId) {
-      let hostSettings = this.state.hostSettingsData.hosts[this.state.currentSettingsId];
-
-      return (
-        <Application
-          appBackend={this.appBackend}
-          backend={new WebsocketBackend(hostSettings.options)}
-          hostInfo={{
-            imageUrl: 'http://localhost:9050/logo.png',
-            subtitle: '192.168.1.18:4235',
-            title: hostSettings.label
-          }}
-          setStartup={() => void this.setState({ currentSettingsId: null })}
-          key={this.state.currentSettingsId} />
-      );
-    }
-
-=======
->>>>>>> 6aab8f9b
     return (
       <Application
         appBackend={this.appBackend}
         client={this.state.client}
         hostInfo={{
           id: ('_' as HostInfoId),
-          imageUrl: null,
-          description: 'localhost:4567',
+          imageUrl: 'http://localhost:9050/logo.png',
+          description: '192.168.1.18:4235',
           label: 'Setup',
           local: false
         }} />
