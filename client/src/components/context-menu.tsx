--- conflicted
+++ resolved
@@ -27,7 +27,6 @@
   disabled?: unknown;
   icon?: string;
   name: string;
-  selected?: unknown;
   shortcut?: string;
   modifiers?: MenuModifiers;
 
@@ -227,16 +226,11 @@
                             props.onClose(true);
                             setMenu(null);
                           })}>
-
                           {entry.icon && <div className="cmenu-icon"><Icon name={entry.icon} style="sharp" /></div>}
                           <div className="cmenu-name">{entry.name}</div>
                           {entry.shortcut && <div className="cmenu-shortcut">{entry.shortcut}</div>}
                           {entry.children && <div className="cmenu-chevron"><Icon name="chevron_right" /></div>}
-<<<<<<< HEAD
                           {entry.checked && <div className="cmenu-chevron"><Icon name="check" /></div>}
-=======
-                          {entry.selected && <div className="cmenu-chevron"><Icon name="check" /></div>}
->>>>>>> 4dc19fb2
                         </button>
                       </li>
                     );
