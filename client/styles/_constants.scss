$app-blue: #0074d9;
$app-green: darken(#2ecc40, 4%);
$app-orange: darken(#ff851b, 6%);
$app-purple: #85144b;
$app-red: #ff4136;

<<<<<<< HEAD
$border-gap: 0.8rem;
$main-font: ui-sans-serif, system-ui, "Helvetica Neue", Helvetica, sans-serif;
$monospace-font: Menlo, "Cascadia Mono", "Courier New", ui-monospace, monospace;
$line-height: 1.3;
=======
$main-font: system-ui, "Helvetica Neue", Helvetica, sans-serif;
$monospace-font: Menlo;
$line-height: 1.3;

>>>>>>> 4dc19fb2
$icon-gap: 0.6rem;
$icon-grey: #666;
$icon-size: 24px;

$highlight-blue: #0366d6;
$highlight-shadow: 0 0 0 3px rgba($highlight-blue, 40%);

$dur-short: 150ms;
$dur-medium: 250ms;
$dur-long: 350ms;

$titlebar-height: 40px;<|MERGE_RESOLUTION|>--- conflicted
+++ resolved
@@ -4,17 +4,10 @@
 $app-purple: #85144b;
 $app-red: #ff4136;
 
-<<<<<<< HEAD
 $border-gap: 0.8rem;
 $main-font: ui-sans-serif, system-ui, "Helvetica Neue", Helvetica, sans-serif;
 $monospace-font: Menlo, "Cascadia Mono", "Courier New", ui-monospace, monospace;
 $line-height: 1.3;
-=======
-$main-font: system-ui, "Helvetica Neue", Helvetica, sans-serif;
-$monospace-font: Menlo;
-$line-height: 1.3;
-
->>>>>>> 4dc19fb2
 $icon-gap: 0.6rem;
 $icon-grey: #666;
 $icon-size: 24px;
