<<<<<<< HEAD
import { ChannelId, ClientId } from '../client';
import { Chip, ChipId, HostIdentifier, HostState } from './host';
import { ProtocolBlockPath } from './master';
import { UnitNamespace } from './unit';
import { UnionToIntersection } from './util';


export type RequestFunc = UnionToIntersection<
  // Server requests
  (
    (options: { type: 'isBusy'; }) => Promise<boolean>
  )

  // Host requests
  | (
    (options: {
      type: 'command';
      chipId: ChipId;
      command: unknown;
      namespace: UnitNamespace;
    }) => Promise<void>
  ) | (
    (options: {
      type: 'compileDraft';
      draft: any;
      options: any;
    }) => Promise<any>
  ) | (
    (options: { type: 'createChip'; }) => Promise<{ chipId: ChipId; }>
  ) | (
    (options: { type: 'createDraftSample'; }) => Promise<string>
  ) | (
    (options: {
      type: 'deleteChip';
      chipId: ChipId;
      trash: boolean;
    }) => Promise<void>
  ) | (
    (options: {
      type: 'duplicateChip';
      chipId: ChipId;
      template: boolean;
    }) => Promise<void>
  ) | (
    (options: { type: 'reloadUnits'; }) => Promise<void>
  ) | (
    (options: {
      type: 'requestExecutor';
      data: unknown;
      namespace: UnitNamespace;
    }) => Promise<unknown>
  ) | (
    (options: {
      type: 'revealChipDirectory';
      chipId: ChipId;
    }) => Promise<void>
  ) | (
    (options: {
      type: 'sendMessageToActiveBlock';
      chipId: ChipId;
      path: ProtocolBlockPath;
      message: unknown;
    }) => Promise<void>
  ) | (
    (options: {
      type: 'startDraft';
      chipId: ChipId;
      draftId: any;
      source: string;
    }) => Promise<void>
  ) | (
    (options: {
      type: 'upgradeChip';
      chipId: ChipId;
    }) => Promise<void>
  )
>;


export namespace ClientProtocol {
  export interface ChannelMessage {
    type: 'channel';
    id: ChannelId;
    data: unknown;
  }

  export interface ExitMessage {
    type: 'exit';
  }

  export interface RequestMessage {
    type: 'request';
    id: number;
    data: unknown;
  }

  export type Message = ChannelMessage | ExitMessage | RequestMessage;
}

export namespace ServerProtocol {
  export interface ChannelMessage {
    type: 'channel';
    id: ChannelId;
    data: unknown;
  }

  export interface InitializationMessage {
    type: 'initialize';
    clientId: ClientId;
    identifier: HostIdentifier;
    staticUrl: string | null;
    version: number;
  }

  export interface ResponseMessage {
    type: 'response';
    id: number;
    data: unknown;
  }
=======
import type { PluginName } from './plugin';
import type { Brand, OrdinaryId } from './util';


export interface Protocol {
  name: string | null;
  root: ProtocolBlock;
}

export interface ProtocolBlock {
  name: ProtocolBlockName;
  namespace: PluginName;
  [key: string]: unknown;
}
>>>>>>> aa67c127

export type ProtocolBlockName = Brand<string, 'ProtocolBlockName'>;
export type ProtocolBlockPath = number[];

<<<<<<< HEAD
  export type Message = ChannelMessage | InitializationMessage | ResponseMessage | StateMessage;
=======
export interface ProtocolProcess {
  data: unknown;
  namespace: PluginName;
>>>>>>> aa67c127
}<|MERGE_RESOLUTION|>--- conflicted
+++ resolved
@@ -1,124 +1,3 @@
-<<<<<<< HEAD
-import { ChannelId, ClientId } from '../client';
-import { Chip, ChipId, HostIdentifier, HostState } from './host';
-import { ProtocolBlockPath } from './master';
-import { UnitNamespace } from './unit';
-import { UnionToIntersection } from './util';
-
-
-export type RequestFunc = UnionToIntersection<
-  // Server requests
-  (
-    (options: { type: 'isBusy'; }) => Promise<boolean>
-  )
-
-  // Host requests
-  | (
-    (options: {
-      type: 'command';
-      chipId: ChipId;
-      command: unknown;
-      namespace: UnitNamespace;
-    }) => Promise<void>
-  ) | (
-    (options: {
-      type: 'compileDraft';
-      draft: any;
-      options: any;
-    }) => Promise<any>
-  ) | (
-    (options: { type: 'createChip'; }) => Promise<{ chipId: ChipId; }>
-  ) | (
-    (options: { type: 'createDraftSample'; }) => Promise<string>
-  ) | (
-    (options: {
-      type: 'deleteChip';
-      chipId: ChipId;
-      trash: boolean;
-    }) => Promise<void>
-  ) | (
-    (options: {
-      type: 'duplicateChip';
-      chipId: ChipId;
-      template: boolean;
-    }) => Promise<void>
-  ) | (
-    (options: { type: 'reloadUnits'; }) => Promise<void>
-  ) | (
-    (options: {
-      type: 'requestExecutor';
-      data: unknown;
-      namespace: UnitNamespace;
-    }) => Promise<unknown>
-  ) | (
-    (options: {
-      type: 'revealChipDirectory';
-      chipId: ChipId;
-    }) => Promise<void>
-  ) | (
-    (options: {
-      type: 'sendMessageToActiveBlock';
-      chipId: ChipId;
-      path: ProtocolBlockPath;
-      message: unknown;
-    }) => Promise<void>
-  ) | (
-    (options: {
-      type: 'startDraft';
-      chipId: ChipId;
-      draftId: any;
-      source: string;
-    }) => Promise<void>
-  ) | (
-    (options: {
-      type: 'upgradeChip';
-      chipId: ChipId;
-    }) => Promise<void>
-  )
->;
-
-
-export namespace ClientProtocol {
-  export interface ChannelMessage {
-    type: 'channel';
-    id: ChannelId;
-    data: unknown;
-  }
-
-  export interface ExitMessage {
-    type: 'exit';
-  }
-
-  export interface RequestMessage {
-    type: 'request';
-    id: number;
-    data: unknown;
-  }
-
-  export type Message = ChannelMessage | ExitMessage | RequestMessage;
-}
-
-export namespace ServerProtocol {
-  export interface ChannelMessage {
-    type: 'channel';
-    id: ChannelId;
-    data: unknown;
-  }
-
-  export interface InitializationMessage {
-    type: 'initialize';
-    clientId: ClientId;
-    identifier: HostIdentifier;
-    staticUrl: string | null;
-    version: number;
-  }
-
-  export interface ResponseMessage {
-    type: 'response';
-    id: number;
-    data: unknown;
-  }
-=======
 import type { PluginName } from './plugin';
 import type { Brand, OrdinaryId } from './util';
 
@@ -133,16 +12,11 @@
   namespace: PluginName;
   [key: string]: unknown;
 }
->>>>>>> aa67c127
 
 export type ProtocolBlockName = Brand<string, 'ProtocolBlockName'>;
 export type ProtocolBlockPath = number[];
 
-<<<<<<< HEAD
-  export type Message = ChannelMessage | InitializationMessage | ResponseMessage | StateMessage;
-=======
 export interface ProtocolProcess {
   data: unknown;
   namespace: PluginName;
->>>>>>> aa67c127
 }